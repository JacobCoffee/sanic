--- conflicted
+++ resolved
@@ -264,13 +264,8 @@
         :param before_stop: Functions to be executed when a stop signal is
                             received before it is respected
         :param after_stop: Functions to be executed when all requests are
-<<<<<<< HEAD
                            complete
-
-=======
-        complete
         :param ssl: SSLContext for SSL encryption of worker(s)
->>>>>>> a79f0730
         :param sock: Socket for the server to accept connections from
         :param workers: Number of processes
                         received before it is respected
