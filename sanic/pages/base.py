--- conflicted
+++ resolved
@@ -22,27 +22,20 @@
         header {
             background: #111; color: #e1e1e1; border-bottom: 1px solid #272727;
         }
-<<<<<<< HEAD
-        main { padding-bottom: 3rem; }
-        h2 { margin: 2rem 0 1rem 0; }
-=======
         header .container {
             display: flex; align-items: center; justify-content: space-between;
         }
+        main { padding-bottom: 3rem; }
         h1 { text-align: left; }
->>>>>>> 2df5b19f
+        h2 { margin: 2rem 0 1rem 0; }
         a:visited { color: inherit; }
         a { text-decoration: none; color: #88f; }
         a:hover, a:focus { text-decoration: underline; outline: none; }
         #logo { height: 2.5rem; }
         table { width: 100%; max-width: 1200px; word-break: break-all; }
         #logo { height: 2.75rem; padding: 0.25rem 0; }
-<<<<<<< HEAD
         .smalltext { font-size: 1rem; }
         .nobr { white-space: nowrap; }
-        table { width: 100%; max-width: 1200px; }
-=======
->>>>>>> 2df5b19f
         span.icon { margin-right: 1rem; }
         @media (prefers-color-scheme: dark) {
             html { background: #111; color: #ccc; }
