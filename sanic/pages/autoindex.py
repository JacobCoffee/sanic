--- conflicted
+++ resolved
@@ -15,20 +15,6 @@
 
 class AutoIndex(BasePage):  # no cov
     EXTRA_STYLE = dedent(
-<<<<<<< HEAD
-        """
-        #breadcrumbs .path-0 a::before { content: "🏠"; }
-        #breadcrumbs span:has(> a:hover, > a:focus) * {
-            color: #ff0d68; text-shadow: 0 0 1rem;
-        }
-        main a { color: inherit; font-weight: bold; }
-        table.autoindex tr { display: flex; }
-        table.autoindex td { margin: 0 0.5rem; }
-        table.autoindex td:first-child { flex: 1; }
-        table.autoindex td:nth-child(2) { text-align: right; }
-        table.autoindex td:last-child {  text-align: right; }
-        span.icon { margin-right: 1rem; }
-=======
         f"""
         #breadcrumbs a:hover {{ text-decoration: underline; }}
         #breadcrumbs .path-0 a {{ text-decoration: none; }}
@@ -54,7 +40,6 @@
         @media (prefers-color-scheme: dark) {{
             table.autoindex tr:hover {{ background-color: #222; }}
         }}
->>>>>>> 2df5b19f
         """
     )
     TITLE = "File Browser"
