from ast import NodeVisitor, Return, parse
from contextlib import suppress
from inspect import getsource, signature
from textwrap import dedent
from typing import (
    Any,
    Callable,
    Dict,
    Iterable,
    List,
    Optional,
    Set,
    Tuple,
    Union,
    cast,
)

from sanic_routing.route import Route

from sanic.base.meta import SanicMeta
<<<<<<< HEAD
from sanic.compat import stat_async
from sanic.constants import (
    DEFAULT_HTTP_CONTENT_TYPE,
    DEFAULT_INDEX,
    HTTP_METHODS,
)
from sanic.errorpages import RESPONSE_MAPPING
from sanic.exceptions import (
    FileNotFound,
    HeaderNotFound,
    RangeNotSatisfiable,
    SanicIsADirectoryError,
)
from sanic.handlers import ContentRangeHandler
from sanic.helpers import Default, _default
from sanic.log import error_logger
=======
from sanic.constants import HTTP_METHODS
from sanic.errorpages import RESPONSE_MAPPING
from sanic.mixins.base import BaseMixin
>>>>>>> c7a71cd0
from sanic.models.futures import FutureRoute, FutureStatic
from sanic.models.handler_types import RouteHandler
from sanic.types import HashableDict


RouteWrapper = Callable[
    [RouteHandler], Union[RouteHandler, Tuple[Route, RouteHandler]]
]


class RouteMixin(BaseMixin, metaclass=SanicMeta):
    def __init__(self, *args, **kwargs) -> None:
        self._future_routes: Set[FutureRoute] = set()
        self._future_statics: Set[FutureStatic] = set()

    def _apply_route(self, route: FutureRoute) -> List[Route]:
        raise NotImplementedError  # noqa

    def route(
        self,
        uri: str,
        methods: Optional[Iterable[str]] = None,
        host: Optional[Union[str, List[str]]] = None,
        strict_slashes: Optional[bool] = None,
        stream: bool = False,
        version: Optional[Union[int, str, float]] = None,
        name: Optional[str] = None,
        ignore_body: bool = False,
        apply: bool = True,
        subprotocols: Optional[List[str]] = None,
        websocket: bool = False,
        unquote: bool = False,
        static: bool = False,
        version_prefix: str = "/v",
        error_format: Optional[str] = None,
        **ctx_kwargs: Any,
    ) -> RouteWrapper:
        """
        Decorate a function to be registered as a route


        **Example using context kwargs**

        .. code-block:: python

            @app.route(..., ctx_foo="foobar")
            async def route_handler(request: Request):
                assert request.route.ctx.foo == "foobar"

        :param uri: path of the URL
        :param methods: list or tuple of methods allowed
        :param host: the host, if required
        :param strict_slashes: whether to apply strict slashes to the route
        :param stream: whether to allow the request to stream its body
        :param version: route specific versioning
        :param name: user defined route name for url_for
        :param ignore_body: whether the handler should ignore request
            body (eg. GET requests)
        :param version_prefix: URL path that should be before the version
            value; default: ``/v``
        :param  ctx_kwargs: Keyword arguments that begin with a ctx_* prefix
            will be appended to the route context (``route.ctx``)
        :return: tuple of routes, decorated function
        """

        # Fix case where the user did not prefix the URL with a /
        # and will probably get confused as to why it's not working
        if not uri.startswith("/") and (uri or hasattr(self, "router")):
            uri = "/" + uri

        if strict_slashes is None:
            strict_slashes = self.strict_slashes

        if not methods and not websocket:
            methods = frozenset({"GET"})

        route_context = self._build_route_context(ctx_kwargs)

        def decorator(handler):
            nonlocal uri
            nonlocal methods
            nonlocal host
            nonlocal strict_slashes
            nonlocal stream
            nonlocal version
            nonlocal name
            nonlocal ignore_body
            nonlocal subprotocols
            nonlocal websocket
            nonlocal static
            nonlocal version_prefix
            nonlocal error_format

            if isinstance(handler, tuple):
                # if a handler fn is already wrapped in a route, the handler
                # variable will be a tuple of (existing routes, handler fn)
                _, handler = handler

            name = self._generate_name(name, handler)

            if isinstance(host, str):
                host = frozenset([host])
            elif host and not isinstance(host, frozenset):
                try:
                    host = frozenset(host)
                except TypeError:
                    raise ValueError(
                        "Expected either string or Iterable of host strings, "
                        "not %s" % host
                    )
            if isinstance(subprotocols, list):
                # Ordered subprotocols, maintain order
                subprotocols = tuple(subprotocols)
            elif isinstance(subprotocols, set):
                # subprotocol is unordered, keep it unordered
                subprotocols = frozenset(subprotocols)

            if not error_format or error_format == "auto":
                error_format = self._determine_error_format(handler)

            route = FutureRoute(
                handler,
                uri,
                None if websocket else frozenset([x.upper() for x in methods]),
                host,
                strict_slashes,
                stream,
                version,
                name,
                ignore_body,
                websocket,
                subprotocols,
                unquote,
                static,
                version_prefix,
                error_format,
                route_context,
            )

            self._future_routes.add(route)

            args = list(signature(handler).parameters.keys())
            if websocket and len(args) < 2:
                handler_name = handler.__name__

                raise ValueError(
                    f"Required parameter `request` and/or `ws` missing "
                    f"in the {handler_name}() route?"
                )
            elif not args:
                handler_name = handler.__name__

                raise ValueError(
                    f"Required parameter `request` missing "
                    f"in the {handler_name}() route?"
                )

            if not websocket and stream:
                handler.is_stream = stream

            if apply:
                self._apply_route(route)

            if static:
                return route, handler
            return handler

        return decorator

    def add_route(
        self,
        handler: RouteHandler,
        uri: str,
        methods: Iterable[str] = frozenset({"GET"}),
        host: Optional[Union[str, List[str]]] = None,
        strict_slashes: Optional[bool] = None,
        version: Optional[Union[int, str, float]] = None,
        name: Optional[str] = None,
        stream: bool = False,
        version_prefix: str = "/v",
        error_format: Optional[str] = None,
        unquote: bool = False,
        **ctx_kwargs: Any,
    ) -> RouteHandler:
        """A helper method to register class instance or
        functions as a handler to the application url
        routes.

        :param handler: function or class instance
        :param uri: path of the URL
        :param methods: list or tuple of methods allowed, these are overridden
                        if using a HTTPMethodView
        :param host:
        :param strict_slashes:
        :param version:
        :param name: user defined route name for url_for
        :param stream: boolean specifying if the handler is a stream handler
        :param version_prefix: URL path that should be before the version
            value; default: ``/v``
        :param  ctx_kwargs: Keyword arguments that begin with a ctx_* prefix
            will be appended to the route context (``route.ctx``)
        :return: function or class instance
        """
        # Handle HTTPMethodView differently
        if hasattr(handler, "view_class"):
            methods = set()

            for method in HTTP_METHODS:
                view_class = getattr(handler, "view_class")
                _handler = getattr(view_class, method.lower(), None)
                if _handler:
                    methods.add(method)
                    if hasattr(_handler, "is_stream"):
                        stream = True

        if strict_slashes is None:
            strict_slashes = self.strict_slashes

        self.route(
            uri=uri,
            methods=methods,
            host=host,
            strict_slashes=strict_slashes,
            stream=stream,
            version=version,
            name=name,
            version_prefix=version_prefix,
            error_format=error_format,
            unquote=unquote,
            **ctx_kwargs,
        )(handler)
        return handler

    # Shorthand method decorators
    def get(
        self,
        uri: str,
        host: Optional[Union[str, List[str]]] = None,
        strict_slashes: Optional[bool] = None,
        version: Optional[Union[int, str, float]] = None,
        name: Optional[str] = None,
        ignore_body: bool = True,
        version_prefix: str = "/v",
        error_format: Optional[str] = None,
        **ctx_kwargs: Any,
    ) -> RouteHandler:
        """
        Add an API URL under the **GET** *HTTP* method

        :param uri: URL to be tagged to **GET** method of *HTTP*
        :param host: Host IP or FQDN for the service to use
        :param strict_slashes: Instruct :class:`Sanic` to check if the request
            URLs need to terminate with a */*
        :param version: API Version
        :param name: Unique name that can be used to identify the Route
        :param version_prefix: URL path that should be before the version
            value; default: ``/v``
        :param  ctx_kwargs: Keyword arguments that begin with a ctx_* prefix
            will be appended to the route context (``route.ctx``)
        :return: Object decorated with :func:`route` method
        """
        return cast(
            RouteHandler,
            self.route(
                uri,
                methods=frozenset({"GET"}),
                host=host,
                strict_slashes=strict_slashes,
                version=version,
                name=name,
                ignore_body=ignore_body,
                version_prefix=version_prefix,
                error_format=error_format,
                **ctx_kwargs,
            ),
        )

    def post(
        self,
        uri: str,
        host: Optional[Union[str, List[str]]] = None,
        strict_slashes: Optional[bool] = None,
        stream: bool = False,
        version: Optional[Union[int, str, float]] = None,
        name: Optional[str] = None,
        version_prefix: str = "/v",
        error_format: Optional[str] = None,
        **ctx_kwargs: Any,
    ) -> RouteHandler:
        """
        Add an API URL under the **POST** *HTTP* method

        :param uri: URL to be tagged to **POST** method of *HTTP*
        :param host: Host IP or FQDN for the service to use
        :param strict_slashes: Instruct :class:`Sanic` to check if the request
            URLs need to terminate with a */*
        :param version: API Version
        :param name: Unique name that can be used to identify the Route
        :param version_prefix: URL path that should be before the version
            value; default: ``/v``
        :param  ctx_kwargs: Keyword arguments that begin with a ctx_* prefix
            will be appended to the route context (``route.ctx``)
        :return: Object decorated with :func:`route` method
        """
        return cast(
            RouteHandler,
            self.route(
                uri,
                methods=frozenset({"POST"}),
                host=host,
                strict_slashes=strict_slashes,
                stream=stream,
                version=version,
                name=name,
                version_prefix=version_prefix,
                error_format=error_format,
                **ctx_kwargs,
            ),
        )

    def put(
        self,
        uri: str,
        host: Optional[Union[str, List[str]]] = None,
        strict_slashes: Optional[bool] = None,
        stream: bool = False,
        version: Optional[Union[int, str, float]] = None,
        name: Optional[str] = None,
        version_prefix: str = "/v",
        error_format: Optional[str] = None,
        **ctx_kwargs: Any,
    ) -> RouteHandler:
        """
        Add an API URL under the **PUT** *HTTP* method

        :param uri: URL to be tagged to **PUT** method of *HTTP*
        :param host: Host IP or FQDN for the service to use
        :param strict_slashes: Instruct :class:`Sanic` to check if the request
            URLs need to terminate with a */*
        :param version: API Version
        :param name: Unique name that can be used to identify the Route
        :param version_prefix: URL path that should be before the version
            value; default: ``/v``
        :param  ctx_kwargs: Keyword arguments that begin with a ctx_* prefix
            will be appended to the route context (``route.ctx``)
        :return: Object decorated with :func:`route` method
        """
        return cast(
            RouteHandler,
            self.route(
                uri,
                methods=frozenset({"PUT"}),
                host=host,
                strict_slashes=strict_slashes,
                stream=stream,
                version=version,
                name=name,
                version_prefix=version_prefix,
                error_format=error_format,
                **ctx_kwargs,
            ),
        )

    def head(
        self,
        uri: str,
        host: Optional[Union[str, List[str]]] = None,
        strict_slashes: Optional[bool] = None,
        version: Optional[Union[int, str, float]] = None,
        name: Optional[str] = None,
        ignore_body: bool = True,
        version_prefix: str = "/v",
        error_format: Optional[str] = None,
        **ctx_kwargs: Any,
    ) -> RouteHandler:
        """
        Add an API URL under the **HEAD** *HTTP* method

        :param uri: URL to be tagged to **HEAD** method of *HTTP*
        :type uri: str
        :param host: Host IP or FQDN for the service to use
        :type host: Optional[str], optional
        :param strict_slashes: Instruct :class:`Sanic` to check if the request
            URLs need to terminate with a */*
        :type strict_slashes: Optional[bool], optional
        :param version: API Version
        :type version: Optional[str], optional
        :param name: Unique name that can be used to identify the Route
        :type name: Optional[str], optional
        :param ignore_body: whether the handler should ignore request
            body (eg. GET requests), defaults to True
        :type ignore_body: bool, optional
        :param version_prefix: URL path that should be before the version
            value; default: ``/v``
        :param  ctx_kwargs: Keyword arguments that begin with a ctx_* prefix
            will be appended to the route context (``route.ctx``)
        :return: Object decorated with :func:`route` method
        """
        return cast(
            RouteHandler,
            self.route(
                uri,
                methods=frozenset({"HEAD"}),
                host=host,
                strict_slashes=strict_slashes,
                version=version,
                name=name,
                ignore_body=ignore_body,
                version_prefix=version_prefix,
                error_format=error_format,
                **ctx_kwargs,
            ),
        )

    def options(
        self,
        uri: str,
        host: Optional[Union[str, List[str]]] = None,
        strict_slashes: Optional[bool] = None,
        version: Optional[Union[int, str, float]] = None,
        name: Optional[str] = None,
        ignore_body: bool = True,
        version_prefix: str = "/v",
        error_format: Optional[str] = None,
        **ctx_kwargs: Any,
    ) -> RouteHandler:
        """
        Add an API URL under the **OPTIONS** *HTTP* method

        :param uri: URL to be tagged to **OPTIONS** method of *HTTP*
        :type uri: str
        :param host: Host IP or FQDN for the service to use
        :type host: Optional[str], optional
        :param strict_slashes: Instruct :class:`Sanic` to check if the request
            URLs need to terminate with a */*
        :type strict_slashes: Optional[bool], optional
        :param version: API Version
        :type version: Optional[str], optional
        :param name: Unique name that can be used to identify the Route
        :type name: Optional[str], optional
        :param ignore_body: whether the handler should ignore request
            body (eg. GET requests), defaults to True
        :type ignore_body: bool, optional
        :param version_prefix: URL path that should be before the version
            value; default: ``/v``
        :param  ctx_kwargs: Keyword arguments that begin with a ctx_* prefix
            will be appended to the route context (``route.ctx``)
        :return: Object decorated with :func:`route` method
        """
        return cast(
            RouteHandler,
            self.route(
                uri,
                methods=frozenset({"OPTIONS"}),
                host=host,
                strict_slashes=strict_slashes,
                version=version,
                name=name,
                ignore_body=ignore_body,
                version_prefix=version_prefix,
                error_format=error_format,
                **ctx_kwargs,
            ),
        )

    def patch(
        self,
        uri: str,
        host: Optional[Union[str, List[str]]] = None,
        strict_slashes: Optional[bool] = None,
        stream=False,
        version: Optional[Union[int, str, float]] = None,
        name: Optional[str] = None,
        version_prefix: str = "/v",
        error_format: Optional[str] = None,
        **ctx_kwargs: Any,
    ) -> RouteHandler:
        """
        Add an API URL under the **PATCH** *HTTP* method

        :param uri: URL to be tagged to **PATCH** method of *HTTP*
        :type uri: str
        :param host: Host IP or FQDN for the service to use
        :type host: Optional[str], optional
        :param strict_slashes: Instruct :class:`Sanic` to check if the request
            URLs need to terminate with a */*
        :type strict_slashes: Optional[bool], optional
        :param stream: whether to allow the request to stream its body
        :type stream: Optional[bool], optional
        :param version: API Version
        :type version: Optional[str], optional
        :param name: Unique name that can be used to identify the Route
        :type name: Optional[str], optional
        :param ignore_body: whether the handler should ignore request
            body (eg. GET requests), defaults to True
        :type ignore_body: bool, optional
        :param version_prefix: URL path that should be before the version
            value; default: ``/v``
        :param  ctx_kwargs: Keyword arguments that begin with a ctx_* prefix
            will be appended to the route context (``route.ctx``)
        :return: Object decorated with :func:`route` method
        """
        return cast(
            RouteHandler,
            self.route(
                uri,
                methods=frozenset({"PATCH"}),
                host=host,
                strict_slashes=strict_slashes,
                stream=stream,
                version=version,
                name=name,
                version_prefix=version_prefix,
                error_format=error_format,
                **ctx_kwargs,
            ),
        )

    def delete(
        self,
        uri: str,
        host: Optional[Union[str, List[str]]] = None,
        strict_slashes: Optional[bool] = None,
        version: Optional[Union[int, str, float]] = None,
        name: Optional[str] = None,
        ignore_body: bool = True,
        version_prefix: str = "/v",
        error_format: Optional[str] = None,
        **ctx_kwargs: Any,
    ) -> RouteHandler:
        """
        Add an API URL under the **DELETE** *HTTP* method

        :param uri: URL to be tagged to **DELETE** method of *HTTP*
        :param host: Host IP or FQDN for the service to use
        :param strict_slashes: Instruct :class:`Sanic` to check if the request
            URLs need to terminate with a */*
        :param version: API Version
        :param name: Unique name that can be used to identify the Route
        :param version_prefix: URL path that should be before the version
            value; default: ``/v``
        :param  ctx_kwargs: Keyword arguments that begin with a ctx_* prefix
            will be appended to the route context (``route.ctx``)
        :return: Object decorated with :func:`route` method
        """
        return cast(
            RouteHandler,
            self.route(
                uri,
                methods=frozenset({"DELETE"}),
                host=host,
                strict_slashes=strict_slashes,
                version=version,
                name=name,
                ignore_body=ignore_body,
                version_prefix=version_prefix,
                error_format=error_format,
                **ctx_kwargs,
            ),
        )

    def websocket(
        self,
        uri: str,
        host: Optional[Union[str, List[str]]] = None,
        strict_slashes: Optional[bool] = None,
        subprotocols: Optional[List[str]] = None,
        version: Optional[Union[int, str, float]] = None,
        name: Optional[str] = None,
        apply: bool = True,
        version_prefix: str = "/v",
        error_format: Optional[str] = None,
        **ctx_kwargs: Any,
    ):
        """
        Decorate a function to be registered as a websocket route

        :param uri: path of the URL
        :param host: Host IP or FQDN details
        :param strict_slashes: If the API endpoint needs to terminate
                               with a "/" or not
        :param subprotocols: optional list of str with supported subprotocols
        :param name: A unique name assigned to the URL so that it can
                     be used with :func:`url_for`
        :param version_prefix: URL path that should be before the version
            value; default: ``/v``
        :param  ctx_kwargs: Keyword arguments that begin with a ctx_* prefix
            will be appended to the route context (``route.ctx``)
        :return: tuple of routes, decorated function
        """
        return self.route(
            uri=uri,
            host=host,
            methods=None,
            strict_slashes=strict_slashes,
            version=version,
            name=name,
            apply=apply,
            subprotocols=subprotocols,
            websocket=True,
            version_prefix=version_prefix,
            error_format=error_format,
            **ctx_kwargs,
        )

    def add_websocket_route(
        self,
        handler,
        uri: str,
        host: Optional[Union[str, List[str]]] = None,
        strict_slashes: Optional[bool] = None,
        subprotocols=None,
        version: Optional[Union[int, str, float]] = None,
        name: Optional[str] = None,
        version_prefix: str = "/v",
        error_format: Optional[str] = None,
        **ctx_kwargs: Any,
    ):
        """
        A helper method to register a function as a websocket route.

        :param handler: a callable function or instance of a class
                        that can handle the websocket request
        :param host: Host IP or FQDN details
        :param uri: URL path that will be mapped to the websocket
                    handler
                    handler
        :param strict_slashes: If the API endpoint needs to terminate
                with a "/" or not
        :param subprotocols: Subprotocols to be used with websocket
                handshake
        :param name: A unique name assigned to the URL so that it can
                be used with :func:`url_for`
        :param version_prefix: URL path that should be before the version
            value; default: ``/v``
        :param  ctx_kwargs: Keyword arguments that begin with a ctx_* prefix
            will be appended to the route context (``route.ctx``)
        :return: Objected decorated by :func:`websocket`
        """
        return self.websocket(
            uri=uri,
            host=host,
            strict_slashes=strict_slashes,
            subprotocols=subprotocols,
            version=version,
            name=name,
            version_prefix=version_prefix,
            error_format=error_format,
            **ctx_kwargs,
        )(handler)

<<<<<<< HEAD
    def static(
        self,
        uri: str,
        file_or_directory: Union[str, bytes, PurePath],
        pattern: str = r"/?.+",
        use_modified_since: bool = True,
        use_content_range: bool = False,
        stream_large_files: bool = False,
        name: str = "static",
        host: Optional[str] = None,
        strict_slashes: Optional[bool] = None,
        content_type: Optional[bool] = None,
        apply: bool = True,
        resource_type: Optional[str] = None,
        autoindex: bool = False,
        index_name: Union[str, Default] = _default,
    ):
        """
        Register a root to serve files from. The input can either be a
        file or a directory. This method will enable an easy and simple way
        to setup the :class:`Route` necessary to serve the static files.

        :param uri: URL path to be used for serving static content
        :param file_or_directory: Path for the Static file/directory with
            static files
        :param pattern: Regex Pattern identifying the valid static files
        :param use_modified_since: If true, send file modified time, and return
            not modified if the browser's matches the server's
        :param use_content_range: If true, process header for range requests
            and sends the file part that is requested
        :param stream_large_files: If true, use the
            :func:`StreamingHTTPResponse.file_stream` handler rather
            than the :func:`HTTPResponse.file` handler to send the file.
            If this is an integer, this represents the threshold size to
            switch to :func:`StreamingHTTPResponse.file_stream`
        :param name: user defined name used for url_for
        :param host: Host IP or FQDN for the service to use
        :param strict_slashes: Instruct :class:`Sanic` to check if the request
            URLs need to terminate with a */*
        :param content_type: user defined content type for header
        :return: routes registered on the router
        :rtype: List[sanic.router.Route]
        """

        name = self._generate_name(name)

        if strict_slashes is None and self.strict_slashes is not None:
            strict_slashes = self.strict_slashes

        if not isinstance(file_or_directory, (str, bytes, PurePath)):
            raise ValueError(
                f"Static route must be a valid path, not {file_or_directory}"
            )

        if isinstance(index_name, Default):
            index_name = DEFAULT_INDEX

        static = FutureStatic(
            uri,
            file_or_directory,
            pattern,
            use_modified_since,
            use_content_range,
            stream_large_files,
            name,
            host,
            strict_slashes,
            content_type,
            resource_type,
            autoindex,
            index_name,
        )
        self._future_statics.add(static)

        if apply:
            self._apply_static(static)

    def _generate_name(self, *objects) -> str:
        name = None

        for obj in objects:
            if obj:
                if isinstance(obj, str):
                    name = obj
                    break

                try:
                    name = obj.name
                except AttributeError:
                    try:
                        name = obj.__name__
                    except AttributeError:
                        continue
                else:
                    break

        if not name:  # noqa
            raise ValueError("Could not generate a name for handler")

        if not name.startswith(f"{self.name}."):
            name = f"{self.name}.{name}"

        return name

    async def _get_file_path(self, file_or_directory, __file_uri__, not_found):
        file_path_raw = Path(unquote(file_or_directory))
        root_path = file_path = file_path_raw.resolve()

        if __file_uri__:
            # Strip all / that in the beginning of the URL to help prevent
            # python from herping a derp and treating the uri as an
            # absolute path
            unquoted_file_uri = unquote(__file_uri__).lstrip("/")
            file_path_raw = Path(file_or_directory, unquoted_file_uri)
            file_path = file_path_raw.resolve()
            if (
                file_path < root_path and not file_path_raw.is_symlink()
            ) or ".." in file_path_raw.parts:
                error_logger.exception(
                    f"File not found: path={file_or_directory}, "
                    f"relative_url={__file_uri__}"
                )
                raise not_found

        try:
            file_path.relative_to(root_path)
        except ValueError:
            if not file_path_raw.is_symlink():
                error_logger.exception(
                    f"File not found: path={file_or_directory}, "
                    f"relative_url={__file_uri__}"
                )
                raise not_found
        return file_path

    async def _static_request_handler(
        self,
        file_or_directory,
        use_modified_since,
        use_content_range,
        stream_large_files,
        request,
        content_type=None,
        __file_uri__=None,
        autoindex=False,
        index_name="",
    ):
        not_found = FileNotFound(
            "File not found",
            path=file_or_directory,
            relative_url=__file_uri__,
        )

        # Merge served directory and requested file if provided
        file_path = await self._get_file_path(
            file_or_directory, __file_uri__, not_found
        )

        try:
            headers = {}
            # Check if the client has been sent this file before
            # and it has not been modified since
            stats = None
            if use_modified_since:
                stats = await stat_async(file_path)
                modified_since = stats.st_mtime
                response = await validate_file(request.headers, modified_since)
                if response:
                    return response
                headers["Last-Modified"] = formatdate(
                    modified_since, usegmt=True
                )
            _range = None
            if use_content_range:
                _range = None
                if not stats:
                    stats = await stat_async(file_path)
                headers["Accept-Ranges"] = "bytes"
                headers["Content-Length"] = str(stats.st_size)
                if request.method != "HEAD":
                    try:
                        _range = ContentRangeHandler(request, stats)
                    except HeaderNotFound:
                        pass
                    else:
                        del headers["Content-Length"]
                        headers.update(_range.headers)

            if "content-type" not in headers:
                content_type = (
                    content_type
                    or guess_type(file_path)[0]
                    or DEFAULT_HTTP_CONTENT_TYPE
                )

                if "charset=" not in content_type and (
                    content_type.startswith("text/")
                    or content_type == "application/javascript"
                ):
                    content_type += "; charset=utf-8"

                headers["Content-Type"] = content_type

            if request.method == "HEAD":
                return HTTPResponse(headers=headers)
            else:
                if stream_large_files:
                    if type(stream_large_files) == int:
                        threshold = stream_large_files
                    else:
                        threshold = 1024 * 1024

                    if not stats:
                        stats = await stat_async(file_path)
                    if stats.st_size >= threshold:
                        return await file_stream(
                            file_path, headers=headers, _range=_range
                        )
                return await file(
                    file_path,
                    headers=headers,
                    _range=_range,
                    autoindex=autoindex,
                    index_name=index_name,
                )
        except (RangeNotSatisfiable, SanicIsADirectoryError):
            raise
        except FileNotFoundError:
            raise not_found
        except Exception:
            error_logger.exception(
                f"Exception in static request handler: "
                f"path={file_or_directory}, "
                f"relative_url={__file_uri__}"
            )
            raise

    def _register_static(
        self,
        static: FutureStatic,
    ):
        # TODO: Though sanic is not a file server, I feel like we should
        # at least make a good effort here.  Modified-since is nice, but
        # we could also look into etags, expires, and caching
        """
        Register a static directory handler with Sanic by adding a route to the
        router and registering a handler.

        :param app: Sanic
        :param file_or_directory: File or directory path to serve from
        :type file_or_directory: Union[str,bytes,Path]
        :param uri: URL to serve from
        :type uri: str
        :param pattern: regular expression used to match files in the URL
        :param use_modified_since: If true, send file modified time, and return
                                not modified if the browser's matches the
                                server's
        :param use_content_range: If true, process header for range requests
                                and sends the file part that is requested
        :param stream_large_files: If true, use the file_stream() handler
                                rather than the file() handler to send the file
                                If this is an integer, this represents the
                                threshold size to switch to file_stream()
        :param name: user defined name used for url_for
        :type name: str
        :param content_type: user defined content type for header
        :return: registered static routes
        :rtype: List[sanic.router.Route]
        """

        if isinstance(static.file_or_directory, bytes):
            file_or_directory = static.file_or_directory.decode("utf-8")
        elif isinstance(static.file_or_directory, PurePath):
            file_or_directory = str(static.file_or_directory)
        elif not isinstance(static.file_or_directory, str):
            raise ValueError("Invalid file path string.")
        else:
            file_or_directory = static.file_or_directory

        uri = static.uri
        name = static.name
        # If we're not trying to match a file directly,
        # serve from the folder
        if not static.resource_type:
            if not path.isfile(file_or_directory):
                uri = uri.rstrip("/")
                uri += "/<__file_uri__:path>"
        elif static.resource_type == "dir":
            if path.isfile(file_or_directory):
                raise TypeError(
                    "Resource type improperly identified as directory. "
                    f"'{file_or_directory}'"
                )
            uri = uri.rstrip("/")
            uri += "/<__file_uri__:path>"
        elif static.resource_type == "file" and not path.isfile(
            file_or_directory
        ):
            raise TypeError(
                "Resource type improperly identified as file. "
                f"'{file_or_directory}'"
            )
        elif static.resource_type != "file":
            raise ValueError(
                "The resource_type should be set to 'file' or 'dir'"
            )

        # special prefix for static files
        # if not static.name.startswith("_static_"):
        #     name = f"_static_{static.name}"

        _handler = wraps(self._static_request_handler)(
            partial(
                self._static_request_handler,
                file_or_directory,
                static.use_modified_since,
                static.use_content_range,
                static.stream_large_files,
                content_type=static.content_type,
                autoindex=static.autoindex,
                index_name=static.index_name,
            )
        )

        route, _ = self.route(  # type: ignore
            uri=uri,
            methods=["GET", "HEAD"],
            name=name,
            host=static.host,
            strict_slashes=static.strict_slashes,
            static=True,
        )(_handler)

        return route

=======
>>>>>>> c7a71cd0
    def _determine_error_format(self, handler) -> str:
        with suppress(OSError, TypeError):
            src = dedent(getsource(handler))
            tree = parse(src)
            http_response_types = self._get_response_types(tree)

            if len(http_response_types) == 1:
                return next(iter(http_response_types))

        return ""

    def _get_response_types(self, node):
        types = set()

        class HttpResponseVisitor(NodeVisitor):
            def visit_Return(self, node: Return) -> Any:
                nonlocal types

                with suppress(AttributeError):
                    checks = [node.value.func.id]  # type: ignore
                    if node.value.keywords:  # type: ignore
                        checks += [
                            k.value
                            for k in node.value.keywords  # type: ignore
                            if k.arg == "content_type"
                        ]

                    for check in checks:
                        if check in RESPONSE_MAPPING:
                            types.add(RESPONSE_MAPPING[check])

        HttpResponseVisitor().visit(node)

        return types

    def _build_route_context(self, raw: Dict[str, Any]) -> HashableDict:
        ctx_kwargs = {
            key.replace("ctx_", ""): raw.pop(key)
            for key in {**raw}.keys()
            if key.startswith("ctx_")
        }
        if raw:
            unexpected_arguments = ", ".join(raw.keys())
            raise TypeError(
                f"Unexpected keyword arguments: {unexpected_arguments}"
            )
        return HashableDict(ctx_kwargs)<|MERGE_RESOLUTION|>--- conflicted
+++ resolved
@@ -18,28 +18,9 @@
 from sanic_routing.route import Route
 
 from sanic.base.meta import SanicMeta
-<<<<<<< HEAD
-from sanic.compat import stat_async
-from sanic.constants import (
-    DEFAULT_HTTP_CONTENT_TYPE,
-    DEFAULT_INDEX,
-    HTTP_METHODS,
-)
-from sanic.errorpages import RESPONSE_MAPPING
-from sanic.exceptions import (
-    FileNotFound,
-    HeaderNotFound,
-    RangeNotSatisfiable,
-    SanicIsADirectoryError,
-)
-from sanic.handlers import ContentRangeHandler
-from sanic.helpers import Default, _default
-from sanic.log import error_logger
-=======
 from sanic.constants import HTTP_METHODS
 from sanic.errorpages import RESPONSE_MAPPING
 from sanic.mixins.base import BaseMixin
->>>>>>> c7a71cd0
 from sanic.models.futures import FutureRoute, FutureStatic
 from sanic.models.handler_types import RouteHandler
 from sanic.types import HashableDict
@@ -691,344 +672,6 @@
             **ctx_kwargs,
         )(handler)
 
-<<<<<<< HEAD
-    def static(
-        self,
-        uri: str,
-        file_or_directory: Union[str, bytes, PurePath],
-        pattern: str = r"/?.+",
-        use_modified_since: bool = True,
-        use_content_range: bool = False,
-        stream_large_files: bool = False,
-        name: str = "static",
-        host: Optional[str] = None,
-        strict_slashes: Optional[bool] = None,
-        content_type: Optional[bool] = None,
-        apply: bool = True,
-        resource_type: Optional[str] = None,
-        autoindex: bool = False,
-        index_name: Union[str, Default] = _default,
-    ):
-        """
-        Register a root to serve files from. The input can either be a
-        file or a directory. This method will enable an easy and simple way
-        to setup the :class:`Route` necessary to serve the static files.
-
-        :param uri: URL path to be used for serving static content
-        :param file_or_directory: Path for the Static file/directory with
-            static files
-        :param pattern: Regex Pattern identifying the valid static files
-        :param use_modified_since: If true, send file modified time, and return
-            not modified if the browser's matches the server's
-        :param use_content_range: If true, process header for range requests
-            and sends the file part that is requested
-        :param stream_large_files: If true, use the
-            :func:`StreamingHTTPResponse.file_stream` handler rather
-            than the :func:`HTTPResponse.file` handler to send the file.
-            If this is an integer, this represents the threshold size to
-            switch to :func:`StreamingHTTPResponse.file_stream`
-        :param name: user defined name used for url_for
-        :param host: Host IP or FQDN for the service to use
-        :param strict_slashes: Instruct :class:`Sanic` to check if the request
-            URLs need to terminate with a */*
-        :param content_type: user defined content type for header
-        :return: routes registered on the router
-        :rtype: List[sanic.router.Route]
-        """
-
-        name = self._generate_name(name)
-
-        if strict_slashes is None and self.strict_slashes is not None:
-            strict_slashes = self.strict_slashes
-
-        if not isinstance(file_or_directory, (str, bytes, PurePath)):
-            raise ValueError(
-                f"Static route must be a valid path, not {file_or_directory}"
-            )
-
-        if isinstance(index_name, Default):
-            index_name = DEFAULT_INDEX
-
-        static = FutureStatic(
-            uri,
-            file_or_directory,
-            pattern,
-            use_modified_since,
-            use_content_range,
-            stream_large_files,
-            name,
-            host,
-            strict_slashes,
-            content_type,
-            resource_type,
-            autoindex,
-            index_name,
-        )
-        self._future_statics.add(static)
-
-        if apply:
-            self._apply_static(static)
-
-    def _generate_name(self, *objects) -> str:
-        name = None
-
-        for obj in objects:
-            if obj:
-                if isinstance(obj, str):
-                    name = obj
-                    break
-
-                try:
-                    name = obj.name
-                except AttributeError:
-                    try:
-                        name = obj.__name__
-                    except AttributeError:
-                        continue
-                else:
-                    break
-
-        if not name:  # noqa
-            raise ValueError("Could not generate a name for handler")
-
-        if not name.startswith(f"{self.name}."):
-            name = f"{self.name}.{name}"
-
-        return name
-
-    async def _get_file_path(self, file_or_directory, __file_uri__, not_found):
-        file_path_raw = Path(unquote(file_or_directory))
-        root_path = file_path = file_path_raw.resolve()
-
-        if __file_uri__:
-            # Strip all / that in the beginning of the URL to help prevent
-            # python from herping a derp and treating the uri as an
-            # absolute path
-            unquoted_file_uri = unquote(__file_uri__).lstrip("/")
-            file_path_raw = Path(file_or_directory, unquoted_file_uri)
-            file_path = file_path_raw.resolve()
-            if (
-                file_path < root_path and not file_path_raw.is_symlink()
-            ) or ".." in file_path_raw.parts:
-                error_logger.exception(
-                    f"File not found: path={file_or_directory}, "
-                    f"relative_url={__file_uri__}"
-                )
-                raise not_found
-
-        try:
-            file_path.relative_to(root_path)
-        except ValueError:
-            if not file_path_raw.is_symlink():
-                error_logger.exception(
-                    f"File not found: path={file_or_directory}, "
-                    f"relative_url={__file_uri__}"
-                )
-                raise not_found
-        return file_path
-
-    async def _static_request_handler(
-        self,
-        file_or_directory,
-        use_modified_since,
-        use_content_range,
-        stream_large_files,
-        request,
-        content_type=None,
-        __file_uri__=None,
-        autoindex=False,
-        index_name="",
-    ):
-        not_found = FileNotFound(
-            "File not found",
-            path=file_or_directory,
-            relative_url=__file_uri__,
-        )
-
-        # Merge served directory and requested file if provided
-        file_path = await self._get_file_path(
-            file_or_directory, __file_uri__, not_found
-        )
-
-        try:
-            headers = {}
-            # Check if the client has been sent this file before
-            # and it has not been modified since
-            stats = None
-            if use_modified_since:
-                stats = await stat_async(file_path)
-                modified_since = stats.st_mtime
-                response = await validate_file(request.headers, modified_since)
-                if response:
-                    return response
-                headers["Last-Modified"] = formatdate(
-                    modified_since, usegmt=True
-                )
-            _range = None
-            if use_content_range:
-                _range = None
-                if not stats:
-                    stats = await stat_async(file_path)
-                headers["Accept-Ranges"] = "bytes"
-                headers["Content-Length"] = str(stats.st_size)
-                if request.method != "HEAD":
-                    try:
-                        _range = ContentRangeHandler(request, stats)
-                    except HeaderNotFound:
-                        pass
-                    else:
-                        del headers["Content-Length"]
-                        headers.update(_range.headers)
-
-            if "content-type" not in headers:
-                content_type = (
-                    content_type
-                    or guess_type(file_path)[0]
-                    or DEFAULT_HTTP_CONTENT_TYPE
-                )
-
-                if "charset=" not in content_type and (
-                    content_type.startswith("text/")
-                    or content_type == "application/javascript"
-                ):
-                    content_type += "; charset=utf-8"
-
-                headers["Content-Type"] = content_type
-
-            if request.method == "HEAD":
-                return HTTPResponse(headers=headers)
-            else:
-                if stream_large_files:
-                    if type(stream_large_files) == int:
-                        threshold = stream_large_files
-                    else:
-                        threshold = 1024 * 1024
-
-                    if not stats:
-                        stats = await stat_async(file_path)
-                    if stats.st_size >= threshold:
-                        return await file_stream(
-                            file_path, headers=headers, _range=_range
-                        )
-                return await file(
-                    file_path,
-                    headers=headers,
-                    _range=_range,
-                    autoindex=autoindex,
-                    index_name=index_name,
-                )
-        except (RangeNotSatisfiable, SanicIsADirectoryError):
-            raise
-        except FileNotFoundError:
-            raise not_found
-        except Exception:
-            error_logger.exception(
-                f"Exception in static request handler: "
-                f"path={file_or_directory}, "
-                f"relative_url={__file_uri__}"
-            )
-            raise
-
-    def _register_static(
-        self,
-        static: FutureStatic,
-    ):
-        # TODO: Though sanic is not a file server, I feel like we should
-        # at least make a good effort here.  Modified-since is nice, but
-        # we could also look into etags, expires, and caching
-        """
-        Register a static directory handler with Sanic by adding a route to the
-        router and registering a handler.
-
-        :param app: Sanic
-        :param file_or_directory: File or directory path to serve from
-        :type file_or_directory: Union[str,bytes,Path]
-        :param uri: URL to serve from
-        :type uri: str
-        :param pattern: regular expression used to match files in the URL
-        :param use_modified_since: If true, send file modified time, and return
-                                not modified if the browser's matches the
-                                server's
-        :param use_content_range: If true, process header for range requests
-                                and sends the file part that is requested
-        :param stream_large_files: If true, use the file_stream() handler
-                                rather than the file() handler to send the file
-                                If this is an integer, this represents the
-                                threshold size to switch to file_stream()
-        :param name: user defined name used for url_for
-        :type name: str
-        :param content_type: user defined content type for header
-        :return: registered static routes
-        :rtype: List[sanic.router.Route]
-        """
-
-        if isinstance(static.file_or_directory, bytes):
-            file_or_directory = static.file_or_directory.decode("utf-8")
-        elif isinstance(static.file_or_directory, PurePath):
-            file_or_directory = str(static.file_or_directory)
-        elif not isinstance(static.file_or_directory, str):
-            raise ValueError("Invalid file path string.")
-        else:
-            file_or_directory = static.file_or_directory
-
-        uri = static.uri
-        name = static.name
-        # If we're not trying to match a file directly,
-        # serve from the folder
-        if not static.resource_type:
-            if not path.isfile(file_or_directory):
-                uri = uri.rstrip("/")
-                uri += "/<__file_uri__:path>"
-        elif static.resource_type == "dir":
-            if path.isfile(file_or_directory):
-                raise TypeError(
-                    "Resource type improperly identified as directory. "
-                    f"'{file_or_directory}'"
-                )
-            uri = uri.rstrip("/")
-            uri += "/<__file_uri__:path>"
-        elif static.resource_type == "file" and not path.isfile(
-            file_or_directory
-        ):
-            raise TypeError(
-                "Resource type improperly identified as file. "
-                f"'{file_or_directory}'"
-            )
-        elif static.resource_type != "file":
-            raise ValueError(
-                "The resource_type should be set to 'file' or 'dir'"
-            )
-
-        # special prefix for static files
-        # if not static.name.startswith("_static_"):
-        #     name = f"_static_{static.name}"
-
-        _handler = wraps(self._static_request_handler)(
-            partial(
-                self._static_request_handler,
-                file_or_directory,
-                static.use_modified_since,
-                static.use_content_range,
-                static.stream_large_files,
-                content_type=static.content_type,
-                autoindex=static.autoindex,
-                index_name=static.index_name,
-            )
-        )
-
-        route, _ = self.route(  # type: ignore
-            uri=uri,
-            methods=["GET", "HEAD"],
-            name=name,
-            host=static.host,
-            strict_slashes=static.strict_slashes,
-            static=True,
-        )(_handler)
-
-        return route
-
-=======
->>>>>>> c7a71cd0
     def _determine_error_format(self, handler) -> str:
         with suppress(OSError, TypeError):
             src = dedent(getsource(handler))
