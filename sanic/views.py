--- conflicted
+++ resolved
@@ -7,14 +7,10 @@
     to every HTTP method you want to support.
 
     For example:
-<<<<<<< HEAD
-=======
-        class DummyView(HTTPMethodView):
->>>>>>> 5a6fb679
 
     .. code-block:: python
 
-        class DummyView(View):
+        class DummyView(HTTPMethodView):
             def get(self, request, *args, **kwargs):
                 return text('I am get method')
             def put(self, request, *args, **kwargs):
@@ -26,14 +22,10 @@
     405 response.
 
     If you need any url params just mention them in method definition:
-<<<<<<< HEAD
-=======
-        class DummyView(HTTPMethodView):
->>>>>>> 5a6fb679
 
     .. code-block:: python
 
-        class DummyView(View):
+        class DummyView(HTTPMethodView):
             def get(self, request, my_param_here, *args, **kwargs):
                 return text('I am get method with %s' % my_param_here)
 
