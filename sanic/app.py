--- conflicted
+++ resolved
@@ -597,23 +597,14 @@
         NOTE: This does not support multiprocessing and is not the preferred
               way to run a Sanic application.
         """
-<<<<<<< HEAD
-<<<<<<< df9884de3c7ca6ad248162c8f404afd0ed774359
         if protocol is None:
             protocol = (WebSocketProtocol if self.websocket_enabled
                         else HttpProtocol)
-=======
-=======
->>>>>>> 2dca53a696064d5f3447484febb2294648b37d1f
         if stop_event is not None:
             if debug:
                 warnings.simplefilter('default')
             warnings.warn("stop_event will be removed from future versions.",
                           DeprecationWarning)
-<<<<<<< HEAD
->>>>>>> remove stop_event
-=======
->>>>>>> 2dca53a696064d5f3447484febb2294648b37d1f
         server_settings = self._helper(
             host=host, port=port, debug=debug, before_start=before_start,
             after_start=after_start, before_stop=before_stop,
@@ -629,8 +620,6 @@
                 protocol=HttpProtocol, backlog=100, stop_event=None,
                 register_sys_signals=True, run_async=False):
         """Helper function used by `run` and `create_server`."""
-<<<<<<< HEAD
-<<<<<<< df9884de3c7ca6ad248162c8f404afd0ed774359
 
         if isinstance(ssl, dict):
             # try common aliaseses
@@ -641,19 +630,11 @@
             context = create_default_context(purpose=ssl.Purpose.CLIENT_AUTH)
             context.load_cert_chain(cert, keyfile=key)
             ssl = context
-
-=======
-=======
->>>>>>> 2dca53a696064d5f3447484febb2294648b37d1f
         if stop_event is not None:
             if debug:
                 warnings.simplefilter('default')
             warnings.warn("stop_event will be removed from future versions.",
                           DeprecationWarning)
-<<<<<<< HEAD
->>>>>>> remove stop_event
-=======
->>>>>>> 2dca53a696064d5f3447484febb2294648b37d1f
         if loop is not None:
             if debug:
                 warnings.simplefilter('default')
